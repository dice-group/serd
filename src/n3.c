// Copyright 2011-2023 David Robillard <d@drobilla.net>
// SPDX-License-Identifier: ISC

#include "byte_source.h"
#include "reader.h"
#include "serd_internal.h"
#include "stack.h"
#include "string_utils.h"
#include "try.h"
#include "uri_utils.h"

#include "serd/serd.h"

#include <assert.h>
#include <stdbool.h>
#include <stdint.h>
#include <stdio.h>
#include <string.h>

#if defined(__clang__) && __clang_major__ >= 10
#  define SERD_FALLTHROUGH __attribute__((fallthrough))
_Pragma("clang diagnostic push")
_Pragma("clang diagnostic ignored \"-Wmissing-declarations\"")
#elif defined(__GNUC__) && __GNUC__ >= 7
#  define SERD_FALLTHROUGH __attribute__((fallthrough))
#else
#  define SERD_FALLTHROUGH
#endif

static bool
fancy_syntax(const SerdReader* const reader)
{
  return reader->syntax == SERD_TURTLE || reader->syntax == SERD_TRIG;
}

static SerdStatus
read_collection(SerdReader* reader, ReadContext ctx, Ref* dest);

static SerdStatus
read_predicateObjectList(SerdReader* reader, ReadContext ctx, bool* ate_dot);

static uint8_t
read_HEX(SerdReader* const reader)
{
  const int c = peek_byte(reader);
  if (is_xdigit(c)) {
    return (uint8_t)eat_byte_safe(reader, c);
  }

  r_err(reader, SERD_ERR_BAD_SYNTAX, "invalid hexadecimal digit '%c'\n", c);
  return 0;
}

// Read UCHAR escape, initial \ is already eaten by caller
static SerdStatus
read_UCHAR(SerdReader* const reader, const Ref dest, uint32_t* const char_code)
{
  const int b      = peek_byte(reader);
  unsigned  length = 0;
  switch (b) {
  case 'U':
    length = 8;
    break;
  case 'u':
    length = 4;
    break;
  default:
    return SERD_ERR_BAD_SYNTAX;
  }

  skip_byte(reader, b);

  // Read character code point in hex
  uint8_t  buf[9] = {0, 0, 0, 0, 0, 0, 0, 0, 0};
  uint32_t code   = 0U;
  for (unsigned i = 0U; i < length; ++i) {
    if (!(buf[i] = read_HEX(reader))) {
      return SERD_ERR_BAD_SYNTAX;
    }

    code = (code << (i ? 4U : 0U)) | hex_digit_value(buf[i]);
  }

  // Determine the encoded size from the code point
  unsigned size = 0;
  if (code < 0x00000080) {
    size = 1;
  } else if (code < 0x00000800) {
    size = 2;
  } else if (code < 0x00010000) {
    size = 3;
  } else if (code < 0x00110000) {
    size = 4;
  } else {
    r_err(reader,
          SERD_ERR_BAD_SYNTAX,
          "unicode character 0x%X out of range\n",
          code);
    push_bytes(reader, dest, replacement_char, 3);
    *char_code = 0xFFFD;
    return SERD_SUCCESS;
  }

  // Build output in buf
  // (Note # of bytes = # of leading 1 bits in first byte)
  uint32_t c = code;
  switch (size) {
  case 4:
    buf[3] = (uint8_t)(0x80U | (c & 0x3FU));
    c >>= 6;
    c |= (16 << 12); // set bit 4
    SERD_FALLTHROUGH;
  case 3:
    buf[2] = (uint8_t)(0x80U | (c & 0x3FU));
    c >>= 6;
    c |= (32 << 6); // set bit 5
    SERD_FALLTHROUGH;
  case 2:
    buf[1] = (uint8_t)(0x80U | (c & 0x3FU));
    c >>= 6;
    c |= 0xC0; // set bits 6 and 7
    SERD_FALLTHROUGH;
  case 1:
    buf[0] = (uint8_t)c;
    SERD_FALLTHROUGH;
  default:
    break;
  }

  push_bytes(reader, dest, buf, size);
  *char_code = code;
  return SERD_SUCCESS;
}

// Read ECHAR escape, initial \ is already eaten by caller
static SerdStatus
read_ECHAR(SerdReader* const reader, const Ref dest, SerdNodeFlags* const flags)
{
  SerdStatus st = SERD_SUCCESS;
  const int  c  = peek_byte(reader);
  switch (c) {
  case 't':
    return (st = skip_byte(reader, 't')) ? st : push_byte(reader, dest, '\t');
  case 'b':
    return (st = skip_byte(reader, 'b')) ? st : push_byte(reader, dest, '\b');
  case 'n':
    *flags |= SERD_HAS_NEWLINE;
    return (st = skip_byte(reader, 'n')) ? st : push_byte(reader, dest, '\n');
  case 'r':
    *flags |= SERD_HAS_NEWLINE;
    return (st = skip_byte(reader, 'r')) ? st : push_byte(reader, dest, '\r');
  case 'f':
    return (st = skip_byte(reader, 'f')) ? st : push_byte(reader, dest, '\f');
  case '\\':
  case '"':
  case '\'':
    return push_byte(reader, dest, eat_byte_safe(reader, c));
  default:
    return SERD_ERR_BAD_SYNTAX;
  }
}

static SerdStatus
bad_char(SerdReader* const reader, const char* const fmt, const uint8_t c)
{
  // Skip bytes until the next start byte
  for (int b = peek_byte(reader); b != EOF && ((uint8_t)b & 0x80);) {
    skip_byte(reader, b);
    b = peek_byte(reader);
  }

  r_err(reader, SERD_ERR_BAD_SYNTAX, fmt, c);
  return reader->strict ? SERD_ERR_BAD_SYNTAX : SERD_FAILURE;
}

static SerdStatus
read_utf8_bytes(SerdReader* const reader,
                uint8_t           bytes[4],
                uint32_t* const   size,
                const uint8_t     c)
{
  *size = utf8_num_bytes(c);
  if (*size <= 1 || *size > 4) {
    return bad_char(reader, "invalid UTF-8 start 0x%X\n", c);
  }

  bytes[0] = c;
  for (unsigned i = 1; i < *size; ++i) {
    const int b = peek_byte(reader);
    if (b == EOF || ((uint8_t)b & 0x80) == 0) {
      return bad_char(reader, "invalid UTF-8 continuation 0x%X\n", (uint8_t)b);
    }

    bytes[i] = (uint8_t)eat_byte_safe(reader, b);
  }

  return SERD_SUCCESS;
}

static SerdStatus
read_utf8_character(SerdReader* const reader, const Ref dest, const uint8_t c)
{
  uint32_t   size     = 0;
  uint8_t    bytes[4] = {0, 0, 0, 0};
  SerdStatus st       = read_utf8_bytes(reader, bytes, &size, c);
  if (st) {
    push_bytes(reader, dest, replacement_char, 3);
  } else {
    push_bytes(reader, dest, bytes, size);
  }

  return st;
}

static SerdStatus
read_utf8_code(SerdReader* const reader,
               const Ref         dest,
               uint32_t* const   code,
               const uint8_t     c)
{
  uint32_t   size     = 0;
  uint8_t    bytes[4] = {0, 0, 0, 0};
  SerdStatus st       = read_utf8_bytes(reader, bytes, &size, c);
  if (st) {
    push_bytes(reader, dest, replacement_char, 3);
    return st;
  }

  push_bytes(reader, dest, bytes, size);
  *code = parse_counted_utf8_char(bytes, size);
  return st;
}

// Read one character (possibly multi-byte)
// The first byte, c, has already been eaten by caller
static SerdStatus
read_character(SerdReader* const    reader,
               const Ref            dest,
               SerdNodeFlags* const flags,
               const uint8_t        c)
{
  if (!(c & 0x80)) {
    switch (c) {
    case 0xA:
    case 0xD:
      *flags |= SERD_HAS_NEWLINE;
      break;
    case '"':
    case '\'':
      *flags |= SERD_HAS_QUOTE;
      break;
    default:
      break;
    }
    return push_byte(reader, dest, c);
  }

  return read_utf8_character(reader, dest, c);
}

// [10] comment ::= '#' ( [^#xA #xD] )*
static void
read_comment(SerdReader* const reader)
{
  skip_byte(reader, '#');

  int c = 0;
  while (((c = peek_byte(reader)) != 0xA) && c != 0xD && c != EOF && c) {
    skip_byte(reader, c);
  }
}

// [24] ws ::= #x9 | #xA | #xD | #x20 | comment
static bool
read_ws(SerdReader* const reader)
{
  const int c = peek_byte(reader);
  switch (c) {
  case 0x9:
  case 0xA:
  case 0xD:
  case 0x20:
    skip_byte(reader, c);
    return true;
  case '#':
    read_comment(reader);
    return true;
  default:
    return false;
  }
}

static bool
read_ws_star(SerdReader* const reader)
{
  while (read_ws(reader)) {
  }

  return true;
}

static bool
peek_delim(SerdReader* const reader, const uint8_t delim)
{
  read_ws_star(reader);
  return peek_byte(reader) == delim;
}

static bool
eat_delim(SerdReader* const reader, const uint8_t delim)
{
  if (peek_delim(reader, delim)) {
    skip_byte(reader, delim);
    return read_ws_star(reader);
  }

  return false;
}

static SerdStatus
read_string_escape(SerdReader* const    reader,
                   const Ref            ref,
                   SerdNodeFlags* const flags)
{
  SerdStatus st   = SERD_SUCCESS;
  uint32_t   code = 0;
  if ((st = read_ECHAR(reader, ref, flags)) &&
      (st = read_UCHAR(reader, ref, &code))) {
    return r_err(reader, st, "invalid escape '\\%c'\n", peek_byte(reader));
  }

  return st;
}

// STRING_LITERAL_LONG_QUOTE and STRING_LITERAL_LONG_SINGLE_QUOTE
// Initial triple quotes are already eaten by caller
static SerdStatus
read_STRING_LITERAL_LONG(SerdReader* const    reader,
                         const Ref            ref,
                         SerdNodeFlags* const flags,
                         const uint8_t        q)
{
  SerdStatus st = SERD_SUCCESS;

  while (!(st && reader->strict)) {
    const int c = peek_byte(reader);
    if (c == '\\') {
      skip_byte(reader, c);
      st = read_string_escape(reader, ref, flags);
    } else if (c == q) {
      skip_byte(reader, q);
      const int q2 = eat_byte_safe(reader, peek_byte(reader));
      const int q3 = peek_byte(reader);
      if (q2 == q && q3 == q) { // End of string
        skip_byte(reader, q3);
        break;
      }

      if (q2 == '\\') {
        push_byte(reader, ref, c);
        st = read_string_escape(reader, ref, flags);
      } else {
        *flags |= SERD_HAS_QUOTE;
        push_byte(reader, ref, c);
        st = read_character(reader, ref, flags, (uint8_t)q2);
      }
    } else if (c == EOF) {
      st = r_err(reader, SERD_ERR_BAD_SYNTAX, "end of file in long string\n");
    } else {
      st =
        read_character(reader, ref, flags, (uint8_t)eat_byte_safe(reader, c));
    }
  }

  return (st && reader->strict) ? st : SERD_SUCCESS;
}

// STRING_LITERAL_QUOTE and STRING_LITERAL_SINGLE_QUOTE
// Initial quote is already eaten by caller
static SerdStatus
read_STRING_LITERAL(SerdReader* const    reader,
                    const Ref            ref,
                    SerdNodeFlags* const flags,
                    const uint8_t        q)
{
  SerdStatus st = SERD_SUCCESS;

  while (!st || !reader->strict) {
    const int c = peek_byte(reader);
    switch (c) {
    case EOF:
      return r_err(
        reader, SERD_ERR_BAD_SYNTAX, "end of file in short string\n");
    case '\n':
    case '\r':
      return r_err(reader, SERD_ERR_BAD_SYNTAX, "line end in short string\n");
    case '\\':
      skip_byte(reader, c);
      TRY(st, read_string_escape(reader, ref, flags));
      break;
    default:
      if (c == q) {
        return skip_byte(reader, c);
      }

      st =
        read_character(reader, ref, flags, (uint8_t)eat_byte_safe(reader, c));
    }
  }

  return eat_byte_check(reader, q) ? SERD_SUCCESS : SERD_ERR_BAD_SYNTAX;
}

static SerdStatus
read_String(SerdReader* const    reader,
            const Ref            node,
            SerdNodeFlags* const flags)
{
  const int q1 = eat_byte_safe(reader, peek_byte(reader));
  const int q2 = peek_byte(reader);
  if (q2 == EOF) {
    return r_err(reader, SERD_ERR_BAD_SYNTAX, "unexpected end of file\n");
  }

  if (q2 != q1) { // Short string (not triple quoted)
    return read_STRING_LITERAL(reader, node, flags, (uint8_t)q1);
  }

  skip_byte(reader, q2);
  const int q3 = peek_byte(reader);
  if (q3 == EOF) {
    return r_err(reader, SERD_ERR_BAD_SYNTAX, "unexpected end of file\n");
  }

  if (q3 != q1) { // Empty short string ("" or '')
    return SERD_SUCCESS;
  }

  if (!fancy_syntax(reader)) {
    return r_err(
      reader, SERD_ERR_BAD_SYNTAX, "syntax does not support long literals\n");
  }

  skip_byte(reader, q3);
  return read_STRING_LITERAL_LONG(reader, node, flags, (uint8_t)q1);
}

static bool
is_PN_CHARS_BASE(const uint32_t c)
{
  return ((c >= 0x00C0 && c <= 0x00D6) || (c >= 0x00D8 && c <= 0x00F6) ||
          (c >= 0x00F8 && c <= 0x02FF) || (c >= 0x0370 && c <= 0x037D) ||
          (c >= 0x037F && c <= 0x1FFF) || (c >= 0x200C && c <= 0x200D) ||
          (c >= 0x2070 && c <= 0x218F) || (c >= 0x2C00 && c <= 0x2FEF) ||
          (c >= 0x3001 && c <= 0xD7FF) || (c >= 0xF900 && c <= 0xFDCF) ||
          (c >= 0xFDF0 && c <= 0xFFFD) || (c >= 0x10000 && c <= 0xEFFFF));
}

static SerdStatus
read_PN_CHARS_BASE(SerdReader* const reader, const Ref dest)
{
  uint32_t   code = 0;
  const int  c    = peek_byte(reader);
  SerdStatus st   = SERD_SUCCESS;

  if (is_alpha(c)) {
    return push_byte(reader, dest, eat_byte_safe(reader, c));
  }

  if (c == EOF || !(c & 0x80)) {
    return SERD_FAILURE;
  }

  skip_byte(reader, c);
  read_utf8_code(reader, dest, &code, (uint8_t)c);

  if (!is_PN_CHARS_BASE(code)) {
    r_err(
      reader, SERD_ERR_BAD_SYNTAX, "invalid character U+%04X in name\n", code);
    if (reader->strict) {
      return SERD_ERR_BAD_SYNTAX;
    }
  }

  return st;
}

static bool
is_PN_CHARS(const uint32_t c)
{
  return (is_PN_CHARS_BASE(c) || c == 0xB7 || (c >= 0x0300 && c <= 0x036F) ||
          (c >= 0x203F && c <= 0x2040));
}

static SerdStatus
read_PN_CHARS(SerdReader* const reader, const Ref dest)
{
  uint32_t   code = 0;
  const int  c    = peek_byte(reader);
  SerdStatus st   = SERD_SUCCESS;

  if (is_alpha(c) || is_digit(c) || c == '_' || c == '-') {
    return push_byte(reader, dest, eat_byte_safe(reader, c));
  }

  if (c == EOF || !(c & 0x80)) {
    return SERD_FAILURE;
  }

  skip_byte(reader, c);
  TRY(st, read_utf8_code(reader, dest, &code, (uint8_t)c));

  if (!is_PN_CHARS(code)) {
    return r_err(
      reader, SERD_ERR_BAD_SYNTAX, "invalid character U+%04X in name\n", code);
  }

  return st;
}

static SerdStatus
read_PERCENT(SerdReader* const reader, const Ref dest)
{
  push_byte(reader, dest, eat_byte_safe(reader, '%'));
  const uint8_t h1 = read_HEX(reader);
  const uint8_t h2 = read_HEX(reader);
  if (h1 && h2) {
    push_byte(reader, dest, h1);
    return push_byte(reader, dest, h2);
  }

  return SERD_ERR_BAD_SYNTAX;
}

static SerdStatus
read_PN_LOCAL_ESC(SerdReader* const reader, const Ref dest)
{
  skip_byte(reader, '\\');

  const int c = peek_byte(reader);
  switch (c) {
  case '!':
  case '#':
  case '$':
  case '%':
  case '&':
  case '\'':
  case '(':
  case ')':
  case '*':
  case '+':
  case ',':
  case '-':
  case '.':
  case '/':
  case ';':
  case '=':
  case '?':
  case '@':
  case '_':
  case '~':
    push_byte(reader, dest, eat_byte_safe(reader, c));
    break;
  default:
    return r_err(reader, SERD_ERR_BAD_SYNTAX, "invalid escape\n");
  }

  return SERD_SUCCESS;
}

static SerdStatus
read_PLX(SerdReader* const reader, const Ref dest)
{
  const int c = peek_byte(reader);
  switch (c) {
  case '%':
    return read_PERCENT(reader, dest);
  case '\\':
    return read_PN_LOCAL_ESC(reader, dest);
  default:
    return SERD_FAILURE;
  }
}

static SerdStatus
read_PN_LOCAL(SerdReader* const reader, const Ref dest, bool* const ate_dot)
{
  int        c                      = peek_byte(reader);
  SerdStatus st                     = SERD_SUCCESS;
  bool       trailing_unescaped_dot = false;
  switch (c) {
  case '0':
  case '1':
  case '2':
  case '3':
  case '4':
  case '5':
  case '6':
  case '7':
  case '8':
  case '9':
  case ':':
  case '_':
    push_byte(reader, dest, eat_byte_safe(reader, c));
    break;
  default:
    if ((st = read_PLX(reader, dest)) > SERD_FAILURE) {
      return r_err(reader, st, "bad escape\n");
    }

    if (st != SERD_SUCCESS && (st = read_PN_CHARS_BASE(reader, dest))) {
      return st;
    }
  }

  while ((c = peek_byte(reader))) { // Middle: (PN_CHARS | '.' | ':')*
    if (c == '.' || c == ':') {
      push_byte(reader, dest, eat_byte_safe(reader, c));
    } else if ((st = read_PLX(reader, dest)) > SERD_FAILURE) {
      return r_err(reader, SERD_ERR_BAD_SYNTAX, "bad escape\n");
    } else if (st != SERD_SUCCESS && (st = read_PN_CHARS(reader, dest))) {
      break;
    }
    trailing_unescaped_dot = (c == '.');
  }

  SerdNode* const n = deref(reader, dest);
  if (trailing_unescaped_dot) {
    // Ate trailing dot, pop it from stack/node and inform caller
    --n->n_bytes;
    serd_stack_pop(&reader->stack, 1);
    *ate_dot = true;
  }

  return (st > SERD_FAILURE) ? st : SERD_SUCCESS;
}

// Read the remainder of a PN_PREFIX after some initial characters
static SerdStatus
read_PN_PREFIX_tail(SerdReader* const reader, const Ref dest)
{
  int c = 0;
  while ((c = peek_byte(reader))) { // Middle: (PN_CHARS | '.')*
    if (c == '.') {
      push_byte(reader, dest, eat_byte_safe(reader, c));
    } else if (read_PN_CHARS(reader, dest)) {
      break;
    }
  }

  const SerdNode* const n = deref(reader, dest);
  if (n->buf[n->n_bytes - 1] == '.' && read_PN_CHARS(reader, dest)) {
    return r_err(reader, SERD_ERR_BAD_SYNTAX, "prefix ends with '.'\n");
  }

  return SERD_SUCCESS;
}

static SerdStatus
read_PN_PREFIX(SerdReader* const reader, const Ref dest)
{
  const SerdStatus st = read_PN_CHARS_BASE(reader, dest);

  return st ? st : read_PN_PREFIX_tail(reader, dest);
}

static SerdStatus
read_LANGTAG(SerdReader* const reader, Ref* const dest)
{
  int c = peek_byte(reader);
  if (!is_alpha(c)) {
    return r_err(reader, SERD_ERR_BAD_SYNTAX, "unexpected '%c'\n", c);
  }

  *dest = push_node(reader, SERD_LITERAL, "", 0);

  SerdStatus st = SERD_SUCCESS;
  TRY(st, push_byte(reader, *dest, eat_byte_safe(reader, c)));
  while ((c = peek_byte(reader)) && is_alpha(c)) {
    TRY(st, push_byte(reader, *dest, eat_byte_safe(reader, c)));
  }

  while (peek_byte(reader) == '-') {
    TRY(st, push_byte(reader, *dest, eat_byte_safe(reader, '-')));
    while ((c = peek_byte(reader)) && (is_alpha(c) || is_digit(c))) {
      TRY(st, push_byte(reader, *dest, eat_byte_safe(reader, c)));
    }
  }

  return SERD_SUCCESS;
}

static SerdStatus
read_IRIREF_scheme(SerdReader* const reader, const Ref dest)
{
  int c = peek_byte(reader);
  if (!is_alpha(c)) {
    return r_err(reader, SERD_ERR_BAD_SYNTAX, "bad IRI scheme start '%c'\n", c);
  }

  while ((c = peek_byte(reader)) != EOF) {
    if (c == '>') {
      return r_err(reader, SERD_ERR_BAD_SYNTAX, "missing IRI scheme\n");
    }

    if (!is_uri_scheme_char(c)) {
      return r_err(reader,
                   SERD_ERR_BAD_SYNTAX,
                   "bad IRI scheme char U+%04X (%c)\n",
                   (unsigned)c,
                   (char)c);
    }

    push_byte(reader, dest, eat_byte_safe(reader, c));
    if (c == ':') {
      return SERD_SUCCESS; // End of scheme
    }
  }

  return r_err(reader, SERD_ERR_BAD_SYNTAX, "unexpected end of file\n");
}

static SerdStatus
read_IRIREF(SerdReader* const reader, Ref* const dest)
{
  if (!eat_byte_check(reader, '<')) {
    return SERD_ERR_BAD_SYNTAX;
  }

  *dest = push_node(reader, SERD_URI, "", 0);

  if (!fancy_syntax(reader) && read_IRIREF_scheme(reader, *dest)) {
    *dest = pop_node(reader, *dest);
    return r_err(reader, SERD_ERR_BAD_SYNTAX, "expected IRI scheme\n");
  }

  SerdStatus st   = SERD_SUCCESS;
  uint32_t   code = 0;
  while (st <= SERD_FAILURE) {
    const int c = eat_byte_safe(reader, peek_byte(reader));
    switch (c) {
    case '"':
    case '<':
      *dest = pop_node(reader, *dest);
      return r_err(
        reader, SERD_ERR_BAD_SYNTAX, "invalid IRI character '%c'\n", c);

    case '>':
      return SERD_SUCCESS;

    case '\\':
      if (read_UCHAR(reader, *dest, &code)) {
        *dest = pop_node(reader, *dest);
        return r_err(reader, SERD_ERR_BAD_SYNTAX, "invalid IRI escape\n");
      }

      switch (code) {
      case 0:
      case ' ':
      case '<':
      case '>':
        *dest = pop_node(reader, *dest);
        return r_err(reader,
                     SERD_ERR_BAD_SYNTAX,
                     "invalid escaped IRI character U+%04X\n",
                     code);
      default:
        break;
      }
      break;

    case '^':
    case '`':
    case '{':
    case '|':
    case '}':
      *dest = pop_node(reader, *dest);
      return r_err(
        reader, SERD_ERR_BAD_SYNTAX, "invalid IRI character '%c'\n", c);

    default:
      if (c <= 0x20) {
        st = r_err(reader,
                   SERD_ERR_BAD_SYNTAX,
                   "invalid IRI character (escape %%%02X)\n",
                   (unsigned)c);
        if (reader->strict) {
          break;
        }

        st = SERD_FAILURE;
        push_byte(reader, *dest, c);
      } else if (!(c & 0x80)) {
        push_byte(reader, *dest, c);
      } else if (read_utf8_character(reader, *dest, (uint8_t)c)) {
        if (reader->strict) {
          *dest = pop_node(reader, *dest);
          return SERD_ERR_BAD_SYNTAX;
        }
      }
    }
  }

  *dest = pop_node(reader, *dest);
  return st;
}

static SerdStatus
read_PrefixedName(SerdReader* const reader,
                  const Ref         dest,
                  const bool        read_prefix,
                  bool* const       ate_dot)
{
  SerdStatus st = SERD_SUCCESS;
  if (read_prefix) {
    TRY_FAILING(st, read_PN_PREFIX(reader, dest));
  }

  if (peek_byte(reader) != ':') {
    return SERD_FAILURE;
  }

  push_byte(reader, dest, eat_byte_safe(reader, ':'));

  TRY_FAILING(st, read_PN_LOCAL(reader, dest, ate_dot));
  return SERD_SUCCESS;
}

static SerdStatus
read_0_9(SerdReader* const reader, const Ref str, const bool at_least_one)
{
  unsigned   count = 0;
  SerdStatus st    = SERD_SUCCESS;
  for (int c = 0; is_digit((c = peek_byte(reader))); ++count) {
    TRY(st, push_byte(reader, str, eat_byte_safe(reader, c)));
  }

  if (at_least_one && count == 0) {
    return r_err(reader, SERD_ERR_BAD_SYNTAX, "expected digit\n");
  }

  return SERD_SUCCESS;
}

static SerdStatus
read_number(SerdReader* const reader,
            Ref* const        dest,
            Ref* const        datatype,
            bool* const       ate_dot)
{
#define XSD_DECIMAL NS_XSD "decimal"
#define XSD_DOUBLE NS_XSD "double"
#define XSD_INTEGER NS_XSD "integer"

  *dest = push_node(reader, SERD_LITERAL, "", 0);

  SerdStatus st          = SERD_SUCCESS;
  int        c           = peek_byte(reader);
  bool       has_decimal = false;
  if (c == '-' || c == '+') {
    push_byte(reader, *dest, eat_byte_safe(reader, c));
  }
  if ((c = peek_byte(reader)) == '.') {
    has_decimal = true;
    // decimal case 2 (e.g. '.0' or '-.0' or '+.0')
    push_byte(reader, *dest, eat_byte_safe(reader, c));
    TRY(st, read_0_9(reader, *dest, true));
  } else {
    // all other cases ::= ( '-' | '+' ) [0-9]+ ( . )? ( [0-9]+ )? ...
    TRY(st, read_0_9(reader, *dest, true));
    if ((c = peek_byte(reader)) == '.') {
      has_decimal = true;

      // Annoyingly, dot can be end of statement, so tentatively eat
      skip_byte(reader, c);
      c = peek_byte(reader);
      if (!is_digit(c) && c != 'e' && c != 'E') {
        *ate_dot = true;     // Force caller to deal with stupid grammar
        return SERD_SUCCESS; // Next byte is not a number character
      }

      push_byte(reader, *dest, '.');
      read_0_9(reader, *dest, false);
    }
  }
  c = peek_byte(reader);
  if (c == 'e' || c == 'E') {
    // double
    push_byte(reader, *dest, eat_byte_safe(reader, c));
    switch ((c = peek_byte(reader))) {
    case '+':
    case '-':
      push_byte(reader, *dest, eat_byte_safe(reader, c));
      break;
    default:
      break;
    }
    TRY(st, read_0_9(reader, *dest, true));
    *datatype = push_node(reader, SERD_URI, XSD_DOUBLE, sizeof(XSD_DOUBLE) - 1);
  } else if (has_decimal) {
    *datatype =
      push_node(reader, SERD_URI, XSD_DECIMAL, sizeof(XSD_DECIMAL) - 1);
  } else {
    *datatype =
      push_node(reader, SERD_URI, XSD_INTEGER, sizeof(XSD_INTEGER) - 1);
  }

  return SERD_SUCCESS;
}

static SerdStatus
read_iri(SerdReader* const reader, Ref* const dest, bool* const ate_dot)
{
  switch (peek_byte(reader)) {
  case '<':
    return read_IRIREF(reader, dest);
  default:
    *dest = push_node(reader, SERD_CURIE, "", 0);
    return read_PrefixedName(reader, *dest, true, ate_dot);
  }
}

static SerdStatus
read_literal(SerdReader* const    reader,
             Ref* const           dest,
             Ref* const           datatype,
             Ref* const           lang,
             SerdNodeFlags* const flags,
             bool* const          ate_dot)
{
  *dest = push_node(reader, SERD_LITERAL, "", 0);

  SerdStatus st = read_String(reader, *dest, flags);
  if (st) {
    *dest = pop_node(reader, *dest);
    return st;
  }

  switch (peek_byte(reader)) {
  case '@':
    skip_byte(reader, '@');
    if ((st = read_LANGTAG(reader, lang))) {
      *datatype = pop_node(reader, *datatype);
      *lang     = pop_node(reader, *lang);
      *dest     = pop_node(reader, *dest);
      return r_err(reader, st, "bad language tag\n");
    }
    break;
  case '^':
    skip_byte(reader, '^');
    if (!eat_byte_check(reader, '^')) {
      return r_err(reader, SERD_ERR_BAD_SYNTAX, "expected '^'\n");
    }

    if ((st = read_iri(reader, datatype, ate_dot))) {
      *datatype = pop_node(reader, *datatype);
      *lang     = pop_node(reader, *lang);
      *dest     = pop_node(reader, *dest);
      return r_err(reader, st, "bad datatype\n");
    }
    break;
  }

  return SERD_SUCCESS;
}

static SerdStatus
read_verb(SerdReader* const reader, Ref* const dest)
{
  if (peek_byte(reader) == '<') {
    return read_IRIREF(reader, dest);
  }

  /* Either a qname, or "a".  Read the prefix first, and if it is in fact
     "a", produce that instead.
  */
  *dest = push_node(reader, SERD_CURIE, "", 0);

  SerdStatus st      = read_PN_PREFIX(reader, *dest);
  bool       ate_dot = false;
  SerdNode*  node    = deref(reader, *dest);
  const int  next    = peek_byte(reader);
  if (!st && node->n_bytes == 1 && node->buf[0] == 'a' && next != ':' &&
      !is_PN_CHARS_BASE((uint32_t)next)) {
    pop_node(reader, *dest);
    *dest = push_node(reader, SERD_URI, NS_RDF "type", 47);
    return SERD_SUCCESS;
  }

  if (st > SERD_FAILURE ||
      (st = read_PrefixedName(reader, *dest, false, &ate_dot)) || ate_dot) {
    *dest = pop_node(reader, *dest);
    st    = st > SERD_FAILURE ? st : SERD_ERR_BAD_SYNTAX;
    return r_err(reader, st, "bad verb\n");
  }

  return SERD_SUCCESS;
}

static SerdStatus
read_BLANK_NODE_LABEL(SerdReader* const reader,
                      Ref* const        dest,
                      bool* const       ate_dot)
{
  skip_byte(reader, '_');
  if (!eat_byte_check(reader, ':')) {
    return SERD_ERR_BAD_SYNTAX;
  }

  const Ref ref = *dest =
    push_node(reader,
              SERD_BLANK,
              reader->bprefix ? (char*)reader->bprefix : "",
              reader->bprefix_len);

  int c = peek_byte(reader); // First: (PN_CHARS | '_' | [0-9])
  if (is_digit(c) || c == '_') {
    push_byte(reader, ref, eat_byte_safe(reader, c));
  } else if (read_PN_CHARS(reader, ref)) {
    *dest = pop_node(reader, *dest);
    return r_err(reader, SERD_ERR_BAD_SYNTAX, "invalid name start\n");
  }

  while ((c = peek_byte(reader))) { // Middle: (PN_CHARS | '.')*
    if (c == '.') {
      push_byte(reader, ref, eat_byte_safe(reader, c));
    } else if (read_PN_CHARS(reader, ref)) {
      break;
    }
  }

  SerdNode* n = deref(reader, ref);
  if (n->buf[n->n_bytes - 1] == '.' && read_PN_CHARS(reader, ref)) {
    // Ate trailing dot, pop it from stack/node and inform caller
    --n->n_bytes;
    serd_stack_pop(&reader->stack, 1);
    *ate_dot = true;
  }

  if (fancy_syntax(reader)) {
    if (is_digit(n->buf[reader->bprefix_len + 1])) {
      if ((n->buf[reader->bprefix_len]) == 'b') {
        ((char*)n->buf)[reader->bprefix_len] = 'B'; // Prevent clash
        reader->seen_genid                   = true;
      } else if (reader->seen_genid && n->buf[reader->bprefix_len] == 'B') {
        *dest = pop_node(reader, *dest);
        return r_err(reader,
                     SERD_ERR_ID_CLASH,
                     "found both 'b' and 'B' blank IDs, prefix required\n");
      }
    }
  }

  return SERD_SUCCESS;
}

static Ref
read_blankName(SerdReader* const reader)
{
  if (skip_byte(reader, '=') || eat_byte_check(reader, '=') != '=') {
    r_err(reader, SERD_ERR_BAD_SYNTAX, "expected '='\n");
    return 0;
  }

  Ref  subject = 0;
  bool ate_dot = false;
  read_ws_star(reader);
  read_iri(reader, &subject, &ate_dot);
  return subject;
}

static SerdStatus
read_anon(SerdReader* const reader,
          ReadContext       ctx,
          const bool        subject,
          Ref* const        dest)
{
  skip_byte(reader, '[');

  const SerdStatementFlags old_flags = *ctx.flags;
  const bool               empty     = peek_delim(reader, ']');

  if (subject) {
    *ctx.flags |= empty ? SERD_EMPTY_S : SERD_ANON_S_BEGIN;
  } else {
    *ctx.flags |= empty ? SERD_EMPTY_O : SERD_ANON_O_BEGIN;
    if (peek_delim(reader, '=')) {
      if (!(*dest = read_blankName(reader)) || !eat_delim(reader, ';')) {
        return SERD_ERR_BAD_SYNTAX;
      }
    }
  }

  if (!*dest) {
    *dest = blank_id(reader);
  }

  // Emit statement with this anonymous object first
  SerdStatus st = SERD_SUCCESS;
  if (ctx.subject) {
    TRY(st, emit_statement(reader, ctx, *dest, 0, 0));
  }

  // Switch the subject to the anonymous node and read its description
  ctx.subject = *dest;
  if (!empty) {
    *ctx.flags &= ~(unsigned)SERD_LIST_CONT;
    if (!subject) {
      *ctx.flags |= SERD_ANON_CONT;
    }

    bool ate_dot_in_list = false;
    TRY_FAILING(st, read_predicateObjectList(reader, ctx, &ate_dot_in_list));

    if (ate_dot_in_list) {
      return r_err(reader, SERD_ERR_BAD_SYNTAX, "'.' inside blank\n");
    }

    read_ws_star(reader);
    if (reader->end_sink) {
      reader->end_sink(reader->handle, deref(reader, *dest));
    }

    *ctx.flags = old_flags;
  }

  return st > SERD_FAILURE                      ? st
         : (eat_byte_check(reader, ']') == ']') ? SERD_SUCCESS
                                                : SERD_ERR_BAD_SYNTAX;
}

/* If emit is true: recurses, calling statement_sink for every statement
   encountered, and leaves stack in original calling state (i.e. pops
   everything it pushes). */
static SerdStatus
read_object(SerdReader* const  reader,
            ReadContext* const ctx,
            const bool         emit,
            bool* const        ate_dot)
{
  static const char* const XSD_BOOLEAN     = NS_XSD "boolean";
  static const size_t      XSD_BOOLEAN_LEN = 40;

#ifndef NDEBUG
  const size_t orig_stack_size = reader->stack.size;
#endif

  SerdStatus st = SERD_FAILURE;

  bool      simple   = (ctx->subject != 0);
  SerdNode* node     = NULL;
  Ref       o        = 0;
  Ref       datatype = 0;
  Ref       lang     = 0;
  uint32_t  flags    = 0;
  const int c        = peek_byte(reader);
  if (!fancy_syntax(reader)) {
    switch (c) {
    case '"':
    case ':':
    case '<':
    case '_':
      break;
    default:
      return r_err(reader, SERD_ERR_BAD_SYNTAX, "expected: ':', '<', or '_'\n");
    }
  }
  switch (c) {
  case EOF:
  case ')':
    return r_err(reader, SERD_ERR_BAD_SYNTAX, "expected object\n");
  case '[':
    simple = false;
    st     = read_anon(reader, *ctx, false, &o);
    break;
  case '(':
    simple = false;
    st     = read_collection(reader, *ctx, &o);
    break;
  case '_':
    st = read_BLANK_NODE_LABEL(reader, &o, ate_dot);
    break;
  case '<':
  case ':':
    st = read_iri(reader, &o, ate_dot);
    break;
  case '+':
  case '-':
  case '.':
  case '0':
  case '1':
  case '2':
  case '3':
  case '4':
  case '5':
  case '6':
  case '7':
  case '8':
  case '9':
    st = read_number(reader, &o, &datatype, ate_dot);
    break;
  case '\"':
  case '\'':
    st = read_literal(reader, &o, &datatype, &lang, &flags, ate_dot);
    break;
  default:
    /* Either a boolean literal, or a qname.  Read the prefix first, and if
       it is in fact a "true" or "false" literal, produce that instead.
    */
    o = push_node(reader, SERD_CURIE, "", 0);
    while (!read_PN_CHARS_BASE(reader, o)) {
    }
    node = deref(reader, o);
    if ((node->n_bytes == 4 && !memcmp(node->buf, "true", 4)) ||
        (node->n_bytes == 5 && !memcmp(node->buf, "false", 5))) {
      node->type = SERD_LITERAL;
      datatype   = push_node(reader, SERD_URI, XSD_BOOLEAN, XSD_BOOLEAN_LEN);
      st         = SERD_SUCCESS;
    } else if (read_PN_PREFIX_tail(reader, o) > SERD_FAILURE) {
      st = SERD_ERR_BAD_SYNTAX;
    } else {
      if ((st = read_PrefixedName(reader, o, false, ate_dot))) {
        st = st > SERD_FAILURE ? st : SERD_ERR_BAD_SYNTAX;
        pop_node(reader, o);
        return r_err(reader, st, "expected prefixed name\n");
      }
    }
  }

  if (!st && simple && o) {
    deref(reader, o)->flags = flags;
  }

  if (!st && emit && simple) {
    st = emit_statement(reader, *ctx, o, datatype, lang);
  } else if (!st && !emit) {
    ctx->object   = o;
    ctx->datatype = datatype;
    ctx->lang     = lang;
    return SERD_SUCCESS;
  }

  pop_node(reader, lang);
  pop_node(reader, datatype);
  pop_node(reader, o);
#ifndef NDEBUG
  assert(reader->stack.size == orig_stack_size);
#endif
  return st;
}

static SerdStatus
read_objectList(SerdReader* const reader, ReadContext ctx, bool* const ate_dot)
{
  SerdStatus st = SERD_SUCCESS;
  TRY(st, read_object(reader, &ctx, true, ate_dot));
  if (!fancy_syntax(reader) && peek_delim(reader, ',')) {
    return r_err(
      reader, SERD_ERR_BAD_SYNTAX, "syntax does not support abbreviation\n");
  }

  while (!*ate_dot && eat_delim(reader, ',')) {
    st = read_object(reader, &ctx, true, ate_dot);
  }

  return st;
}

static SerdStatus
read_predicateObjectList(SerdReader* const reader,
                         ReadContext       ctx,
                         bool* const       ate_dot)
{
  SerdStatus st = SERD_SUCCESS;
  while (!(st = read_verb(reader, &ctx.predicate)) && read_ws_star(reader) &&
         !(st = read_objectList(reader, ctx, ate_dot))) {
    ctx.predicate = pop_node(reader, ctx.predicate);
    if (*ate_dot) {
      return SERD_SUCCESS;
    }

    bool ate_semi = false;
    int  c        = 0;
    do {
      read_ws_star(reader);
      switch (c = peek_byte(reader)) {
      case EOF:
        return r_err(reader, SERD_ERR_BAD_SYNTAX, "unexpected end of file\n");
      case '.':
      case ']':
      case '}':
        return SERD_SUCCESS;
      case ';':
        skip_byte(reader, c);
        ate_semi = true;
      }
    } while (c == ';');

    if (!ate_semi) {
      return r_err(reader, SERD_ERR_BAD_SYNTAX, "missing ';' or '.'\n");
    }
  }

  ctx.predicate = pop_node(reader, ctx.predicate);
  return st;
}

static SerdStatus
end_collection(SerdReader* const reader,
               const ReadContext ctx,
               const Ref         n1,
               const Ref         n2,
               const SerdStatus  st)
{
  pop_node(reader, n2);
  pop_node(reader, n1);
  *ctx.flags &= ~(unsigned)SERD_LIST_CONT;
  if (!st) {
    return (eat_byte_check(reader, ')') == ')') ? SERD_SUCCESS
                                                : SERD_ERR_BAD_SYNTAX;
  }

  return st;
}

static SerdStatus
read_collection(SerdReader* const reader, ReadContext ctx, Ref* const dest)
{
  SerdStatus st = SERD_SUCCESS;
  skip_byte(reader, '(');

  bool end = peek_delim(reader, ')');

  *dest = end ? reader->rdf_nil : blank_id(reader);
  if (ctx.subject) { // Reading a collection object
    *ctx.flags |= (end ? 0 : SERD_LIST_O_BEGIN);
    TRY(st, emit_statement(reader, ctx, *dest, 0, 0));
    *ctx.flags &= SERD_LIST_O_BEGIN;
    *ctx.flags |= SERD_LIST_CONT;
  } else { // Reading a collection subject
    *ctx.flags |= (end ? 0 : SERD_LIST_S_BEGIN);
  }

  if (end) {
    return end_collection(reader, ctx, 0, 0, st);
  }

  /* The order of node allocation here is necessarily not in stack order,
     so we create two nodes and recycle them throughout. */
  Ref n1   = push_node_padded(reader, genid_size(reader), SERD_BLANK, "", 0);
  Ref n2   = 0;
  Ref node = n1;
  Ref rest = 0;

  ctx.subject = *dest;
  while (!peek_delim(reader, ')')) {
    // _:node rdf:first object
    ctx.predicate = reader->rdf_first;
    bool ate_dot  = false;
    if ((st = read_object(reader, &ctx, true, &ate_dot)) || ate_dot) {
      return end_collection(reader, ctx, n1, n2, st);
    }

    if (!(end = peek_delim(reader, ')'))) {
      /* Give rest a new ID.  Done as late as possible to ensure it is
         used and > IDs generated by read_object above. */
      if (!rest) {
        rest = n2 = blank_id(reader); // First pass, push
      } else {
        set_blank_id(reader, rest, genid_size(reader));
      }
    }

    // _:node rdf:rest _:rest
    *ctx.flags |= SERD_LIST_CONT;
    ctx.predicate = reader->rdf_rest;
    TRY(st, emit_statement(reader, ctx, (end ? reader->rdf_nil : rest), 0, 0));

    ctx.subject = rest;        // _:node = _:rest
    rest        = node;        // _:rest = (old)_:node
    node        = ctx.subject; // invariant
  }

  return end_collection(reader, ctx, n1, n2, st);
}

static SerdStatus
read_subject(SerdReader* const reader,
             const ReadContext ctx,
             Ref* const        dest,
             int* const        s_type)
{
  SerdStatus st      = SERD_SUCCESS;
  bool       ate_dot = false;
  switch ((*s_type = peek_byte(reader))) {
  case '[':
    st = read_anon(reader, ctx, true, dest);
    break;
  case '(':
    st = read_collection(reader, ctx, dest);
    break;
  case '_':
    st = read_BLANK_NODE_LABEL(reader, dest, &ate_dot);
    break;
  default:
    st = read_iri(reader, dest, &ate_dot);
  }

  if (ate_dot) {
    pop_node(reader, *dest);
    return r_err(reader, SERD_ERR_BAD_SYNTAX, "subject ends with '.'\n");
  }

  return st;
}

static SerdStatus
read_labelOrSubject(SerdReader* const reader, Ref* const dest)
{
  bool ate_dot = false;
  switch (peek_byte(reader)) {
  case '[':
    skip_byte(reader, '[');
    read_ws_star(reader);
    if (!eat_byte_check(reader, ']')) {
      return SERD_ERR_BAD_SYNTAX;
    }
    *dest = blank_id(reader);
    return SERD_SUCCESS;
  case '_':
    return read_BLANK_NODE_LABEL(reader, dest, &ate_dot);
  default:
    if (!read_iri(reader, dest, &ate_dot)) {
      return SERD_SUCCESS;
    } else {
      return r_err(reader, SERD_ERR_BAD_SYNTAX, "expected label or subject\n");
    }
  }
}

static SerdStatus
read_triples(SerdReader* const reader, ReadContext ctx, bool* const ate_dot)
{
  SerdStatus st = SERD_FAILURE;
  if (ctx.subject) {
    read_ws_star(reader);
    switch (peek_byte(reader)) {
    case '.':
      *ate_dot = eat_byte_safe(reader, '.');
      return SERD_FAILURE;
    case '}':
      return SERD_FAILURE;
    }
    st = read_predicateObjectList(reader, ctx, ate_dot);
  }

  ctx.subject = ctx.predicate = 0;
  return st > SERD_FAILURE ? st : SERD_SUCCESS;
}

static SerdStatus
read_base(SerdReader* const reader, const bool sparql, const bool token)
{
  SerdStatus st = SERD_SUCCESS;
  if (token) {
    TRY(st, eat_string(reader, "base", 4));
  }

  read_ws_star(reader);

  Ref uri = 0;
  TRY(st, read_IRIREF(reader, &uri));
  if (reader->base_sink) {
    TRY(st, reader->base_sink(reader->handle, deref(reader, uri)));
  }
  pop_node(reader, uri);

  read_ws_star(reader);
  if (!sparql) {
    return eat_byte_check(reader, '.') ? SERD_SUCCESS : SERD_ERR_BAD_SYNTAX;
  }

  if (peek_byte(reader) == '.') {
    return r_err(reader, SERD_ERR_BAD_SYNTAX, "full stop after SPARQL BASE\n");
  }

  return SERD_SUCCESS;
}

static SerdStatus
read_prefixID(SerdReader* const reader, const bool sparql, const bool token)
{
  SerdStatus st = SERD_SUCCESS;
  if (token) {
    TRY(st, eat_string(reader, "prefix", 6));
  }

  read_ws_star(reader);
  Ref name = push_node(reader, SERD_LITERAL, "", 0);
  TRY_FAILING(st, read_PN_PREFIX(reader, name));

  if (eat_byte_check(reader, ':') != ':') {
    pop_node(reader, name);
    return SERD_ERR_BAD_SYNTAX;
  }

  read_ws_star(reader);
  Ref uri = 0;
  TRY(st, read_IRIREF(reader, &uri));

  if (reader->prefix_sink) {
    st = reader->prefix_sink(
      reader->handle, deref(reader, name), deref(reader, uri));
  }

  pop_node(reader, uri);
  pop_node(reader, name);
  if (!sparql) {
    read_ws_star(reader);
    st = eat_byte_check(reader, '.') ? SERD_SUCCESS : SERD_ERR_BAD_SYNTAX;
  }

  return st;
}

static SerdStatus
read_directive(SerdReader* const reader)
{
  const bool sparql = peek_byte(reader) != '@';
  if (!sparql) {
    skip_byte(reader, '@');
    switch (peek_byte(reader)) {
    case 'B':
    case 'P':
      return r_err(reader, SERD_ERR_BAD_SYNTAX, "uppercase directive\n");
    }
  }

  switch (peek_byte(reader)) {
  case 'B':
  case 'b':
    return read_base(reader, sparql, true);
  case 'P':
  case 'p':
    return read_prefixID(reader, sparql, true);
  default:
    break;
  }

  return r_err(reader, SERD_ERR_BAD_SYNTAX, "invalid directive\n");
}

static SerdStatus
read_wrappedGraph(SerdReader* const reader, ReadContext* const ctx)
{
  if (!eat_byte_check(reader, '{')) {
    return SERD_ERR_BAD_SYNTAX;
  }

  read_ws_star(reader);
  while (peek_byte(reader) != '}') {
    bool ate_dot  = false;
    int  s_type   = 0;
    ctx->subject  = 0;
    SerdStatus st = read_subject(reader, *ctx, &ctx->subject, &s_type);
    if (st) {
      return r_err(reader, SERD_ERR_BAD_SYNTAX, "bad subject\n");
    }

    if ((st = read_triples(reader, *ctx, &ate_dot)) && s_type != '[') {
      return r_err(reader, st, "bad predicate object list\n");
    }

    ctx->subject = pop_node(reader, ctx->subject);
    read_ws_star(reader);
    if (peek_byte(reader) == '.') {
      skip_byte(reader, '.');
    }
    read_ws_star(reader);
  }

  skip_byte(reader, '}');
  read_ws_star(reader);
  if (peek_byte(reader) == '.') {
    return r_err(reader, SERD_ERR_BAD_SYNTAX, "graph followed by '.'\n");
  }

  return SERD_SUCCESS;
}

static int
tokcmp(SerdReader* const reader,
       const Ref         ref,
       const char* const tok,
       const size_t      n)
{
  SerdNode* node = deref(reader, ref);
  if (!node || node->n_bytes != n) {
    return -1;
  }

  return serd_strncasecmp((const char*)node->buf, tok, n);
}

SerdStatus
read_n3_statement(SerdReader* const reader)
{
#ifndef NDEBUG
  const size_t orig_stack_size = reader->stack.size;
#endif

  SerdStatementFlags flags   = 0;
  ReadContext        ctx     = {0, 0, 0, 0, 0, 0, &flags};
  bool               ate_dot = false;
  int                s_type  = 0;
  SerdStatus         st      = SERD_SUCCESS;
  read_ws_star(reader);
  switch (peek_byte(reader)) {
  case '\0':
    skip_byte(reader, '\0');
    return SERD_FAILURE;
  case EOF:
    return SERD_FAILURE;
  case '@':
    if (!fancy_syntax(reader)) {
      return r_err(
        reader, SERD_ERR_BAD_SYNTAX, "syntax does not support directives\n");
    }
    TRY(st, read_directive(reader));
    read_ws_star(reader);
    break;
  case '{':
    if (reader->syntax == SERD_TRIG) {
      TRY(st, read_wrappedGraph(reader, &ctx));
      read_ws_star(reader);
    } else {
      return r_err(
        reader, SERD_ERR_BAD_SYNTAX, "syntax does not support graphs\n");
    }
    break;
  default:
    TRY_FAILING(st, read_subject(reader, ctx, &ctx.subject, &s_type));

    if (!tokcmp(reader, ctx.subject, "base", 4)) {
      st = read_base(reader, true, false);
    } else if (!tokcmp(reader, ctx.subject, "prefix", 6)) {
      st = read_prefixID(reader, true, false);
    } else if (!tokcmp(reader, ctx.subject, "graph", 5)) {
      ctx.subject = pop_node(reader, ctx.subject);
      read_ws_star(reader);
      TRY(st, read_labelOrSubject(reader, &ctx.graph));
      read_ws_star(reader);
      TRY(st, read_wrappedGraph(reader, &ctx));
      pop_node(reader, ctx.graph);
      ctx.graph = 0;
      read_ws_star(reader);
    } else if (!tokcmp(reader, ctx.subject, "true", 4) ||
               !tokcmp(reader, ctx.subject, "false", 5)) {
      return r_err(reader, SERD_ERR_BAD_SYNTAX, "expected subject\n");
    } else if (read_ws_star(reader) && peek_byte(reader) == '{') {
      if (s_type == '(' || (s_type == '[' && !*ctx.flags)) {
        return r_err(reader, SERD_ERR_BAD_SYNTAX, "invalid graph name\n");
      }
      ctx.graph   = ctx.subject;
      ctx.subject = 0;
      TRY(st, read_wrappedGraph(reader, &ctx));
      pop_node(reader, ctx.graph);
      read_ws_star(reader);
    } else if ((st = read_triples(reader, ctx, &ate_dot))) {
      if (st == SERD_FAILURE && s_type == '[') {
        return SERD_SUCCESS;
      }

      if (ate_dot) {
        return r_err(
          reader, SERD_ERR_BAD_SYNTAX, "unexpected end of statement\n");
      }

      return st > SERD_FAILURE ? st : SERD_ERR_BAD_SYNTAX;
    } else if (!ate_dot) {
      read_ws_star(reader);
      st = (eat_byte_check(reader, '.') == '.') ? SERD_SUCCESS
                                                : SERD_ERR_BAD_SYNTAX;
    }

    ctx.subject = pop_node(reader, ctx.subject);
    break;
  }

#ifndef NDEBUG
  assert(reader->stack.size == orig_stack_size);
#endif

  return st;
}

<<<<<<< HEAD
void
skip_until(SerdReader* const reader, const uint8_t byte)
=======
SerdStatus
serd_reader_skip_until_byte(SerdReader* const reader, const uint8_t byte)
>>>>>>> dbf48d09
{
  int c = peek_byte(reader);

  while (c != byte && c != EOF) {
    skip_byte(reader, c);
    c = peek_byte(reader);
  }

  return c == EOF ? SERD_FAILURE : SERD_SUCCESS;
}

SerdStatus
read_turtleTrigDoc(SerdReader* const reader)
{
  while (!reader->source.eof) {
    const SerdStatus st = read_n3_statement(reader);
    if (st > SERD_FAILURE) {
      if (reader->strict) {
        return st;
      }
      serd_reader_skip_until_byte(reader, '\n');
    }
  }

  return SERD_SUCCESS;
}

SerdStatus
read_nquads_statement(SerdReader* const reader)
{
  SerdStatus         st      = SERD_SUCCESS;
  SerdStatementFlags flags   = 0;
  ReadContext        ctx     = {0, 0, 0, 0, 0, 0, &flags};
  bool               ate_dot = false;
  int                s_type  = 0;

  read_ws_star(reader);
  if (peek_byte(reader) == EOF) {
    return SERD_FAILURE;
  }

  if (peek_byte(reader) == '@') {
    return r_err(
      reader, SERD_ERR_BAD_SYNTAX, "syntax does not support directives\n");
  }

  // subject predicate object
  if ((st = read_subject(reader, ctx, &ctx.subject, &s_type)) ||
      !read_ws_star(reader) || (st = read_IRIREF(reader, &ctx.predicate)) ||
      !read_ws_star(reader) ||
      (st = read_object(reader, &ctx, false, &ate_dot))) {
    return st;
  }

  if (!ate_dot) { // graphLabel?
    read_ws_star(reader);
    switch (peek_byte(reader)) {
    case '.':
      break;
    case '_':
      TRY(st, read_BLANK_NODE_LABEL(reader, &ctx.graph, &ate_dot));
      break;
    default:
      TRY(st, read_IRIREF(reader, &ctx.graph));
    }

    // Terminating '.'
    read_ws_star(reader);
    if (!eat_byte_check(reader, '.')) {
      return SERD_ERR_BAD_SYNTAX;
    }
  }

  TRY(st, emit_statement(reader, ctx, ctx.object, ctx.datatype, ctx.lang));

  pop_node(reader, ctx.graph);
  pop_node(reader, ctx.lang);
  pop_node(reader, ctx.datatype);
  pop_node(reader, ctx.object);

  return SERD_SUCCESS;
}

SerdStatus
read_nquadsDoc(SerdReader* const reader)
{
  SerdStatus st = SERD_SUCCESS;

  while (!reader->source.eof && !st) {
    st = read_nquads_statement(reader);
  }

  return st;
}

#if defined(__clang__) && __clang_major__ >= 10
_Pragma("clang diagnostic pop")
#endif<|MERGE_RESOLUTION|>--- conflicted
+++ resolved
@@ -1694,13 +1694,8 @@
   return st;
 }
 
-<<<<<<< HEAD
-void
-skip_until(SerdReader* const reader, const uint8_t byte)
-=======
 SerdStatus
 serd_reader_skip_until_byte(SerdReader* const reader, const uint8_t byte)
->>>>>>> dbf48d09
 {
   int c = peek_byte(reader);
 
