--- conflicted
+++ resolved
@@ -19,15 +19,6 @@
   const size_t n_read =
     source->read_func(source->file_buf, 1, source->page_size, source->stream);
 
-<<<<<<< HEAD
-  // mitigation for a buffer overread when files end abruptly (zero the rest of the buffer)
-  // https://gitlab.com/drobilla/serd/-/issues/30
-  // TODO revert when properly fixed
-  memset(source->file_buf + n_read, 0, source->page_size - n_read);
-
-  if (n_read == 0) {
-    source->eof         = true;
-=======
   source->buf_size = n_read;
   if (n_read < source->page_size) {
     source->file_buf[n_read] = '\0';
@@ -35,18 +26,10 @@
 
   if (n_read == 0) {
     source->eof = true;
->>>>>>> ebe0b869
     return (source->error_func(source->stream) ? SERD_ERR_UNKNOWN
                                                : SERD_FAILURE);
   }
 
-<<<<<<< HEAD
-  if (n_read < source->page_size) {
-    source->buf_size = n_read;
-  }
-
-=======
->>>>>>> ebe0b869
   return SERD_SUCCESS;
 }
 
